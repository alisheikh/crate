/*
 * Licensed to CRATE Technology GmbH ("Crate") under one or more contributor
 * license agreements.  See the NOTICE file distributed with this work for
 * additional information regarding copyright ownership.  Crate licenses
 * this file to you under the Apache License, Version 2.0 (the "License");
 * you may not use this file except in compliance with the License.  You may
 * obtain a copy of the License at
 *
 *   http://www.apache.org/licenses/LICENSE-2.0
 *
 * Unless required by applicable law or agreed to in writing, software
 * distributed under the License is distributed on an "AS IS" BASIS, WITHOUT
 * WARRANTIES OR CONDITIONS OF ANY KIND, either express or implied.  See the
 * License for the specific language governing permissions and limitations
 * under the License.
 *
 * However, if you have executed another commercial license agreement
 * with Crate these terms will supersede the license and you may use the
 * software solely pursuant to the terms of the relevant commercial agreement.
 */

package io.crate.analyze;

import com.google.common.collect.ImmutableList;
import com.google.common.collect.ImmutableSet;
import com.google.common.collect.Lists;
import com.google.common.collect.Sets;
import io.crate.PartitionName;
import io.crate.exceptions.UnsupportedFeatureException;
import io.crate.metadata.ColumnIdent;
import io.crate.metadata.FunctionIdent;
import io.crate.metadata.FunctionInfo;
import io.crate.metadata.Scalar;
import io.crate.metadata.table.TableInfo;
import io.crate.operation.operator.AndOperator;
import io.crate.operation.operator.EqOperator;
import io.crate.operation.operator.InOperator;
import io.crate.operation.operator.OrOperator;
import io.crate.planner.symbol.*;
import io.crate.types.*;

import javax.annotation.Nullable;
import java.util.*;

/**
 * Visitor which traverses functions to find primary key columns, _version and clustered by columns
 *
 * for each "or" node a new bucket is created which can
 *  contain its own primary key columns, version and clustered by info
 *
 * e.g.
 *
 *  where (pkcol1 = 1 and pkcol2 = 2 and _version = 1) or (pkcol = 10 and pkcol2 = 20 and _version = 2)
 *
 *  would create two buckets with keyParts  and version set.
 *
 *  for backward compatibility the information in the context is exposed in a way that version and clusteredBy
 *  is only exposed if primary key has only 1 key part.
 *
 *  if any column that is neither primary key, nor _version or clustered by column is encountered
 *  the whole context is invalidated.
 */
public class PrimaryKeyVisitor extends SymbolVisitor<PrimaryKeyVisitor.Context, Symbol> {

    private static final ImmutableSet<String> logicalBinaryExpressions = ImmutableSet.of(
            AndOperator.NAME, OrOperator.NAME
    );
    private static final ImmutableSet<String> PK_COMPARISONS = ImmutableSet.of(
            EqOperator.NAME, InOperator.NAME
    );

    public static class Context {

        private final TableInfo table;
        private final AbstractDataAnalysis analysis;
        private Symbol whereClause;
        private final ArrayList<KeyBucket> buckets;

        private KeyBucket currentBucket;
        public boolean invalid = false;
        public boolean versionInvalid = false;

        private List keyLiterals;
        private List partitionLiterals;
        private Long version;
        private Literal clusteredBy;
        public boolean noMatch = false;
        public boolean hasPartitionedColumn = false;

        public Context(AbstractDataAnalysis analysis) {
            this.analysis = analysis;
            this.table = analysis.table();
            this.buckets = new ArrayList<>();
            newBucket();
        }

        /**
         * For compound primary keys we cannot use (array)literals here,
         * because primary key literals can differ in type.
         * We must return a nested list of primitive literals in such cases.
         *
         * @return
         */
        @Nullable
        public List keyLiterals() {
            return keyLiterals;
        }

        @Nullable
        public Long version() {
            return version;
        }

        @Nullable
        public Literal clusteredByLiteral() {
            return clusteredBy;
        }

        @Nullable
        public String clusteredBy() {
            if (clusteredBy != null) {
                return StringValueSymbolVisitor.INSTANCE.process(clusteredBy);
            }
            return null;
        }

        @Nullable
        public List partitionLiterals() {
            return partitionLiterals;
        }

        public Symbol whereClause() {
            return whereClause;
        }

        void newBucket() {
            currentBucket = new KeyBucket(table.primaryKey().size(), table.partitionedBy().size());
            buckets.add(currentBucket);
        }

        void finish() {
            if (!versionInvalid && buckets.size() == 1) {
                version = currentBucket.version;
            }
            setPartitionLiterals();
            if (!invalid) {
                if (buckets.size() == 1) {
                    clusteredBy = currentBucket.clusteredBy;
                    if (currentBucket.partsFound == table.primaryKey().size()) {
                        keyLiterals = Lists.newArrayList(currentBucket.keyParts);
                    }

                } else if (table.primaryKey().size() == 1) {
                    Set<Literal> keys = new HashSet<>();
                    DataType keyType = DataTypes.NULL;
                    for (KeyBucket bucket : buckets) {
                        Literal keyPart = bucket.keyParts[0];
                        if (keyPart != null) {
                            keyType = keyPart.valueType();
                            if (keyType.id() == SetType.ID) {
                                keys.addAll(Literal.explodeCollection(keyPart));
                            } else {
                                keys.add(keyPart);
                            }
                        }
                    }
                    keyLiterals = Arrays.<Literal>asList(Literal.implodeCollection(keyType, keys));
                } else {
                    // support compound primary keys
                    for (int b = 0; b < buckets.size(); b++) {
                        KeyBucket bucket = buckets.get(b);
                        if (bucket.partsFound == table.primaryKey().size()) {
                            if (keyLiterals == null) {
                                keyLiterals = new ArrayList<List>();
                            }
                            List<Object> keys = new ArrayList<>();
                            keyLiterals.add(keys);
                            for (int i = 0; i < bucket.keyParts.length; i++) {
                                Literal keyPart = bucket.keyParts[i];
                                if (keyPart != null) {
                                    if (keyPart.valueType().id() != SetType.ID) {
                                        keys.add(keyPart);
                                    }
                                }
                            }
                        }
                    }

                    if (keyLiterals != null && keyLiterals.size() != buckets.size()) {
                        // not all parts of all buckets found
                        keyLiterals = null;
                    }

                }
            }
        }


        private void setPartitionLiterals() {
            for (KeyBucket bucket : buckets) {
                if (bucket.partitions.size() > 0) {
                    if (partitionLiterals == null) {
                        partitionLiterals = new ArrayList<Literal>();
                    }
                    partitionLiterals.addAll(bucket.partitions);
                }
            }
        }
    }

<<<<<<< HEAD
        private static class KeyBucket {
            private final Literal[] keyParts;
            Long version;
            public Literal clusteredBy;
            private Set<Literal> partitions;
            private Literal[] partitionColumnParts;
            public int partsFound = 0;

            KeyBucket(int numKeys, int numPartitionColumns) {
                keyParts = new Literal[numKeys];
                partitionColumnParts = new Literal[numPartitionColumns];
                partitions = new HashSet<>();
            }
        }

        @Nullable
        public Context process(AbstractDataAnalysis analysis, Symbol whereClause) {
            if (analysis.table().primaryKey().size() > 0 || analysis.table().clusteredBy() != null || analysis.table().partitionedBy().size() > 0) {
                Context context = new Context(analysis);
                context.whereClause = process(whereClause, context);
                context.finish();
                return context;
=======
    @Override
    public Symbol visitReference(Reference reference, Context context) {
        ColumnIdent ident = reference.info().ident().columnIdent();
        if (!reference.info().ident().tableIdent().equals(context.table.ident())) {
            invalidate(context);
            return reference;
        }

        // where booleanCol; can be handled like: where booleanCol = true;
        if (reference.valueType() == DataType.BOOLEAN) {
            if (ident.equals(context.table.clusteredBy())) {
                setClusterBy(context, BooleanLiteral.TRUE);
            }
            int idx = context.table.primaryKey().indexOf(ident);
            if (idx >= 0) {
                setPrimaryKey(context, BooleanLiteral.TRUE, idx);
>>>>>>> eb3e5ce5
            }
            return null;
        }

        @Override
        public Symbol visitReference(Reference reference, Context context) {
            String columnName = reference.info().ident().columnIdent().name();
            if (!reference.info().ident().tableIdent().equals(context.table.ident())) {
                invalidate(context);
                return reference;
            }

            // where booleanCol; can be handled like: where booleanCol = true;
            if (reference.valueType().equals(DataTypes.BOOLEAN)) {
                if (columnName.equals(context.table.clusteredBy())) {
                    setClusterBy(context, Literal.newLiteral(true));
                }
                int idx = context.table.primaryKey().indexOf(columnName);
                if (idx >= 0) {
                    setPrimaryKey(context, Literal.newLiteral(true), idx);
                }
            }

            return reference;
        }

        @Override
        public Function visitFunction(Function function, Context context) {
            String functionName = function.info().ident().name();
            if (logicalBinaryExpressions.contains(functionName)) {
                function = continueTraversal(function, context);
                return function;
            }

<<<<<<< HEAD
            assert function.arguments().size() > 0;
            Symbol left = function.arguments().get(0);
            Symbol right = Literal.NULL;

            if (function.arguments().size() > 1) {
                right = function.arguments().get(1);
            }

            if (left.symbolType() != SymbolType.REFERENCE || !right.symbolType().isValueSymbol()) {
                invalidate(context);
=======
        Reference reference = (Reference)left;
        ColumnIdent columnIdent = reference.info().ident().columnIdent();
        if (!reference.info().ident().tableIdent().equals(context.table.ident())) {
            invalidate(context);
            return function;
        }

        boolean clusteredBySet = false;
        if (functionName.equals(EqOperator.NAME)) {
            if (columnIdent.equals(context.table.clusteredBy())) {
                setClusterBy(context, (Literal)right);
                clusteredBySet = true;
            }
            if (columnIdent.fqn().equals("_version")) {
                setVersion(context, right);
>>>>>>> eb3e5ce5
                return function;
            }

<<<<<<< HEAD
            Reference reference = (Reference) left;
            String columnName = reference.info().ident().columnIdent().name();
            if (!reference.info().ident().tableIdent().equals(context.table.ident())) {
                invalidate(context);
                return function;
            }
=======
        int idx = context.table.primaryKey().indexOf(columnIdent);
        int partitionIdx = context.table.partitionedBy().indexOf(columnIdent);

        if (idx < 0 && !clusteredBySet && partitionIdx < 0 && !context.hasPartitionedColumn) {
            invalidate(context);
            return function;
        }
        if (idx >= 0 && PK_COMPARISONS.contains(functionName)) {
            setPrimaryKey(context, (Literal)right, idx);
        } else if (idx >= 0) {
            // unsupported pk comparison
            invalidate(context);
        }
        if (partitionIdx >= 0) {
            context.hasPartitionedColumn = true;
            boolean matched = setPartitionedBy(context, (Literal)right, partitionIdx, function.info().ident());
            // rewrite current function so it can be normalized to true or false
            List<Symbol> booleanSymbols = ImmutableList.<Symbol>of(BooleanLiteral.TRUE, new BooleanLiteral(matched));
            FunctionInfo info = context.analysis.getFunctionInfo(new FunctionIdent(EqOperator.NAME, ImmutableList.of(DataType.BOOLEAN, DataType.BOOLEAN)));
            function = context.analysis.allocateFunction(info, booleanSymbols);
        }
        return function;
    }
>>>>>>> eb3e5ce5

            boolean clusteredBySet = false;
            if (functionName.equals(EqOperator.NAME)) {
                if (columnName.equals(context.table.clusteredBy())) {
                    setClusterBy(context, (Literal) right);
                    clusteredBySet = true;
                }
                if (columnName.equals("_version")) {
                    setVersion(context, right);
                    return function;
                }
            }

            int idx = context.table.primaryKey().indexOf(columnName);
            int partitionIdx = context.table.partitionedBy().indexOf(columnName);

            if (idx < 0 && !clusteredBySet && partitionIdx < 0 && !context.hasPartitionedColumn) {
                invalidate(context);
                return function;
            }
            if (idx >= 0 && PK_COMPARISONS.contains(functionName)) {
                setPrimaryKey(context, (Literal) right, idx);
            } else if (idx >= 0) {
                // unsupported pk comparison
                invalidate(context);
            }
            if (partitionIdx >= 0) {
                context.hasPartitionedColumn = true;
                boolean matched = setPartitionedBy(context, (Literal) right, partitionIdx, function.info().ident());
                // rewrite current function so it can be normalized to true or false
                List<Symbol> booleanSymbols = ImmutableList.<Symbol>of(
                        Literal.newLiteral(true),
                        Literal.newLiteral(matched)
                );
                FunctionInfo info = context.analysis.getFunctionInfo(
                        new FunctionIdent(
                                EqOperator.NAME,
                                ImmutableList.<DataType>of(BooleanType.INSTANCE, BooleanType.INSTANCE)));
                function = context.analysis.allocateFunction(info, booleanSymbols);
            }
            return function;
        }

        private void setPrimaryKey(Context context, Literal right, int idx) {
            if (context.currentBucket.keyParts[idx] == null) {
                context.currentBucket.keyParts[idx] = right;
                context.currentBucket.partsFound++;
            } else if (!context.currentBucket.keyParts[idx].equals(right)) {
                if (context.currentBucket.keyParts[idx].valueType().id() == SetType.ID) {
                    Set intersection = generateIntersection(
                            context.currentBucket.keyParts[idx], right);
                    if (intersection.size() > 0) {
                        context.currentBucket.keyParts[idx] = Literal.newLiteral(
                                context.currentBucket.keyParts[idx].valueType(),
                                intersection
                        );
                        return;
                    }
                }

                /**
                 * if we get to this point we've had something like
                 *      where pkCol = 1 and pkCol = 2
                 * or
                 *      where pkCol in (1, 2) and pkCol = 3
                 *
                 * which can never match so the query doesn't need to be executed.
                 */
                context.noMatch = true;
            }
        }

        private boolean setPartitionedBy(Context context, Literal right, int idx, FunctionIdent functionIdent) {
            boolean matched = false;
            if (context.currentBucket.partitionColumnParts[idx] == null) {
                context.currentBucket.partitionColumnParts[idx] = right;
                matched = evaluatePartitionedBy(context, right, idx, functionIdent);
            } else if (!context.currentBucket.partitionColumnParts[idx].equals(right)) {
                if (context.currentBucket.partitionColumnParts[idx].valueType().id() == SetType.ID) {
                    Set intersection = generateIntersection(
                            context.currentBucket.partitionColumnParts[idx], right);

                    if (intersection.size() > 0) {
                        context.currentBucket.partitionColumnParts[idx] = Literal.newLiteral(
                                context.currentBucket.partitionColumnParts[idx].valueType(),
                                intersection);
                        return false; // matched
                    }
                }
                /**
                 * if we get to this point we've had something like
                 *      where partitionCol = 1 and partitionCol = 2
                 * or
                 *      where partitionCol in (1, 2) and partitionCol = 3
                 *
                 * which can never match so the query doesn't need to be executed.
                 */
                context.noMatch = true;
            }
            return matched;
        }

    @SuppressWarnings("unchecked")
    private Set generateIntersection(Literal setLiteral, Literal right) {
        Set intersection;
        if (right.valueType().id() == SetType.ID) {
            intersection = Sets.<Object>intersection((Set) setLiteral.value(), (Set) right.value());
        } else {
            intersection = Sets.<Object>intersection(
                    (Set) setLiteral.value(), Sets.newHashSet(right.value()));
        }
        return intersection;
    }

    private boolean evaluatePartitionedBy(Context context, Literal right, int idx,
                                              FunctionIdent ident) {
        boolean matched = false;
        Scalar functionImpl;
        try {
            functionImpl = (Scalar) context.analysis.getFunctionImplementation(ident);
        } catch (ClassCastException e) {
            throw new UnsupportedOperationException(String.format(Locale.ENGLISH,
                    "Unsupported function '%s' where only scalars are valid", ident.name()));
        }

        DataType dataType = right.valueType();
        if (SetType.ID == dataType.id()) {
            dataType = ((SetType)dataType).innerType();
        }

        Set<Literal> partitions = context.currentBucket.partitions;
        for (PartitionName partitionName : context.table.partitions()) {
            String leftValue = partitionName.values().get(idx);
            Literal left = null;
            if (leftValue != null) {
                left = Literal.newLiteral(dataType, dataType.value(leftValue));
            }

            boolean result = false;
            if (ident.argumentTypes().size() == 1) {
                result = (boolean) functionImpl.evaluate(left);
            } else if (left != null) {
                result = (boolean) functionImpl.evaluate(left, right);
            }

            if (result) {
                Literal literal = Literal.newLiteral(partitionName.stringValue());
                partitions.add(literal);
                matched = true;
            }
        }
        return matched;
    }

    private void setClusterBy(Context context, Literal right) {
        if (context.currentBucket.clusteredBy == null) {
            context.currentBucket.clusteredBy = right;
        } else if (!context.currentBucket.clusteredBy.equals(right)) {
            invalidate(context);
        }
    }

    private Void invalidate(Context context) {
        context.invalid = true;
        return null;
    }

    private Void invalidateVersion(Context context) {
        context.versionInvalid = true;
        return null;
    }

    private boolean setVersion(Context context, Symbol right) {
        Long version = null;
        switch (right.symbolType()) {
            case LITERAL:
                version = LongType.INSTANCE.value(((Literal)right).value());
                break;
            case PARAMETER:
                version = LongType.INSTANCE.value(((Parameter)right).value());
                break;
        }
        if (version == null) {
            throw new IllegalArgumentException("_version... "); // TODO:
        }

        if (context.currentBucket.version != null && !context.currentBucket.version.equals(version)) {
            invalidateVersion(context);
        } else {
            context.currentBucket.version = version;
        }
        return false;
    }

    private Function continueTraversal(Function symbol, Context context) {
        String functionName = symbol.info().ident().name();

        boolean newBucket = true;
        int argumentsProcessed = 0;
        for (Symbol argument : symbol.arguments()) {
            // TODO: remove this check if we are able to run normal search queries without ESSearch
            // Just now, we would have to execute 2 separate ESSearch tasks and merge results
            // which is not supported right now and maybe never will be
            if (functionName.equals(OrOperator.NAME)
                    && argument.symbolType() == SymbolType.FUNCTION) {
                Function function = (Function) argument;
                // Query is already normalized in order to put the Reference always on left
                if (function.arguments().get(0).symbolType() == SymbolType.REFERENCE) {
                    Reference left = (Reference) function.arguments().get(0);

                    int partitionByIdx = context.table.partitionedBy().indexOf(left.info().ident().columnIdent());
                    if ((context.hasPartitionedColumn && partitionByIdx == -1)
                            || (argumentsProcessed > 0 && !context.hasPartitionedColumn
                            && partitionByIdx >= 0)) {
                        throw new UnsupportedFeatureException("Using a partitioned column and a " +
                                "normal column inside an OR clause is currently not supported");
                    }
                }
            }
            Symbol argumentNew = process(argument, context);
            if (!argument.equals(argumentNew)) {
                symbol.setArgument(argumentsProcessed, argumentNew);
            }
            if (newBucket && functionName.equals(OrOperator.NAME)) {
                newBucket = false;
                context.newBucket();
            }
            argumentsProcessed++;
        }
        return symbol;
    }
}<|MERGE_RESOLUTION|>--- conflicted
+++ resolved
@@ -208,7 +208,6 @@
         }
     }
 
-<<<<<<< HEAD
         private static class KeyBucket {
             private final Literal[] keyParts;
             Long version;
@@ -231,31 +230,13 @@
                 context.whereClause = process(whereClause, context);
                 context.finish();
                 return context;
-=======
-    @Override
-    public Symbol visitReference(Reference reference, Context context) {
-        ColumnIdent ident = reference.info().ident().columnIdent();
-        if (!reference.info().ident().tableIdent().equals(context.table.ident())) {
-            invalidate(context);
-            return reference;
-        }
-
-        // where booleanCol; can be handled like: where booleanCol = true;
-        if (reference.valueType() == DataType.BOOLEAN) {
-            if (ident.equals(context.table.clusteredBy())) {
-                setClusterBy(context, BooleanLiteral.TRUE);
-            }
-            int idx = context.table.primaryKey().indexOf(ident);
-            if (idx >= 0) {
-                setPrimaryKey(context, BooleanLiteral.TRUE, idx);
->>>>>>> eb3e5ce5
             }
             return null;
         }
 
         @Override
         public Symbol visitReference(Reference reference, Context context) {
-            String columnName = reference.info().ident().columnIdent().name();
+            ColumnIdent columnIdent = reference.info().ident().columnIdent();
             if (!reference.info().ident().tableIdent().equals(context.table.ident())) {
                 invalidate(context);
                 return reference;
@@ -263,10 +244,10 @@
 
             // where booleanCol; can be handled like: where booleanCol = true;
             if (reference.valueType().equals(DataTypes.BOOLEAN)) {
-                if (columnName.equals(context.table.clusteredBy())) {
+                if (columnIdent.equals(context.table.clusteredBy())) {
                     setClusterBy(context, Literal.newLiteral(true));
                 }
-                int idx = context.table.primaryKey().indexOf(columnName);
+                int idx = context.table.primaryKey().indexOf(columnIdent);
                 if (idx >= 0) {
                     setPrimaryKey(context, Literal.newLiteral(true), idx);
                 }
@@ -283,7 +264,6 @@
                 return function;
             }
 
-<<<<<<< HEAD
             assert function.arguments().size() > 0;
             Symbol left = function.arguments().get(0);
             Symbol right = Literal.NULL;
@@ -294,73 +274,30 @@
 
             if (left.symbolType() != SymbolType.REFERENCE || !right.symbolType().isValueSymbol()) {
                 invalidate(context);
-=======
-        Reference reference = (Reference)left;
-        ColumnIdent columnIdent = reference.info().ident().columnIdent();
-        if (!reference.info().ident().tableIdent().equals(context.table.ident())) {
-            invalidate(context);
-            return function;
-        }
-
-        boolean clusteredBySet = false;
-        if (functionName.equals(EqOperator.NAME)) {
-            if (columnIdent.equals(context.table.clusteredBy())) {
-                setClusterBy(context, (Literal)right);
-                clusteredBySet = true;
-            }
-            if (columnIdent.fqn().equals("_version")) {
-                setVersion(context, right);
->>>>>>> eb3e5ce5
                 return function;
             }
 
-<<<<<<< HEAD
             Reference reference = (Reference) left;
-            String columnName = reference.info().ident().columnIdent().name();
+            ColumnIdent columnIdent = reference.info().ident().columnIdent();
             if (!reference.info().ident().tableIdent().equals(context.table.ident())) {
                 invalidate(context);
                 return function;
             }
-=======
-        int idx = context.table.primaryKey().indexOf(columnIdent);
-        int partitionIdx = context.table.partitionedBy().indexOf(columnIdent);
-
-        if (idx < 0 && !clusteredBySet && partitionIdx < 0 && !context.hasPartitionedColumn) {
-            invalidate(context);
-            return function;
-        }
-        if (idx >= 0 && PK_COMPARISONS.contains(functionName)) {
-            setPrimaryKey(context, (Literal)right, idx);
-        } else if (idx >= 0) {
-            // unsupported pk comparison
-            invalidate(context);
-        }
-        if (partitionIdx >= 0) {
-            context.hasPartitionedColumn = true;
-            boolean matched = setPartitionedBy(context, (Literal)right, partitionIdx, function.info().ident());
-            // rewrite current function so it can be normalized to true or false
-            List<Symbol> booleanSymbols = ImmutableList.<Symbol>of(BooleanLiteral.TRUE, new BooleanLiteral(matched));
-            FunctionInfo info = context.analysis.getFunctionInfo(new FunctionIdent(EqOperator.NAME, ImmutableList.of(DataType.BOOLEAN, DataType.BOOLEAN)));
-            function = context.analysis.allocateFunction(info, booleanSymbols);
-        }
-        return function;
-    }
->>>>>>> eb3e5ce5
 
             boolean clusteredBySet = false;
             if (functionName.equals(EqOperator.NAME)) {
-                if (columnName.equals(context.table.clusteredBy())) {
+                if (columnIdent.equals(context.table.clusteredBy())) {
                     setClusterBy(context, (Literal) right);
                     clusteredBySet = true;
                 }
-                if (columnName.equals("_version")) {
+                if (columnIdent.name().equals("_version")) {
                     setVersion(context, right);
                     return function;
                 }
             }
 
-            int idx = context.table.primaryKey().indexOf(columnName);
-            int partitionIdx = context.table.partitionedBy().indexOf(columnName);
+            int idx = context.table.primaryKey().indexOf(columnIdent);
+            int partitionIdx = context.table.partitionedBy().indexOf(columnIdent);
 
             if (idx < 0 && !clusteredBySet && partitionIdx < 0 && !context.hasPartitionedColumn) {
                 invalidate(context);

--- conflicted
+++ resolved
@@ -7,6 +7,7 @@
 import io.crate.metadata.IndexReferenceInfo;
 import io.crate.metadata.ReferenceIdent;
 import io.crate.metadata.ReferenceInfo;
+import io.crate.planner.symbol.DynamicReference;
 import org.apache.lucene.util.BytesRef;
 
 import javax.annotation.Nullable;
@@ -69,14 +70,8 @@
         return null;
     }
 
-<<<<<<< HEAD
-=======
-    public DynamicReference getDynamic(ColumnIdent ident) {
-        return getDynamic(ident, false);
-    }
-
     @Override
-    public DynamicReference getDynamic(ColumnIdent ident, boolean forWrite) {
+    public DynamicReference dynamicReference(ColumnIdent ident, boolean forWrite) {
         boolean parentIsIgnored = false;
         if (!ident.isColumn()) {
             // see if parent is strict object
@@ -112,7 +107,6 @@
         return reference;
     }
 
->>>>>>> e378042b
     @Override
     public List<PartitionName> partitions() {
         return new ArrayList<>(0);

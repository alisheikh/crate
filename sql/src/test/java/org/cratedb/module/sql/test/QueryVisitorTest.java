--- conflicted
+++ resolved
@@ -4,13 +4,9 @@
 import org.cratedb.action.sql.NodeExecutionContext;
 import org.cratedb.action.sql.ParsedStatement;
 import org.cratedb.sql.SQLParseException;
-<<<<<<< HEAD
 import org.cratedb.sql.parser.StandardException;
-=======
 import org.elasticsearch.common.collect.Tuple;
->>>>>>> 42acd926
 import org.elasticsearch.common.xcontent.XContentFactory;
-import org.elasticsearch.common.xcontent.XContentHelper;
 import org.junit.Test;
 
 import java.io.IOException;
@@ -195,14 +191,9 @@
         when(nec.tableContext("persons")).thenReturn(tec);
         when(tec.allCols()).thenReturn(ImmutableSet.of("message", "person"));
 
-        QueryVisitor visitor = new QueryVisitor(nec, new Object[0]);
-
-        SQLParser parser = new SQLParser();
         String sql = "select persons.message, persons.person['addresses'] from persons " +
                 "where person['name'] = 'Ford'";
-
-        StatementNode statement = parser.parseStatement(sql);
-        statement.accept(visitor);
+        stmt = new ParsedStatement(sql, new Object[0], nec);
 
         String expected =
                 XContentFactory.jsonBuilder()
@@ -214,10 +205,12 @@
                         .endObject()
                         .string();
 
-        assertEquals(expected, visitor.getXContentBuilder().string());
-        assertEquals(new Tuple<String,String>("message", "message"), visitor.outputFields().get(0));
-        assertEquals(new Tuple<String,String>("person['addresses']",
-                "person.addresses"), visitor.outputFields().get(1));
+        assertEquals(expected, getSource());
+        assertEquals(new Tuple<String, String>("message", "message"),
+                stmt.outputFields().get(0));
+        assertEquals(new Tuple<String, String>("person['addresses']",
+                "person.addresses"),
+                stmt.outputFields().get(1));
     }
 
     @Test(expected = SQLParseException.class)
@@ -228,15 +221,9 @@
         NodeExecutionContext.TableExecutionContext tec = mock(
                 NodeExecutionContext.TableExecutionContext.class);
         when(nec.tableContext("persons")).thenReturn(tec);
-
-        QueryVisitor visitor = new QueryVisitor(nec, new Object[0]);
-
-        SQLParser parser = new SQLParser();
         String sql = "select persons.message, person['name'] from persons " +
                 "where person['addresses'][0]['city'] = 'Berlin'";
-
-        StatementNode statement = parser.parseStatement(sql);
-        statement.accept(visitor);
+        stmt = new ParsedStatement(sql, new Object[0], nec);
     }
 
     @Test(expected = SQLParseException.class)
@@ -247,14 +234,8 @@
         NodeExecutionContext.TableExecutionContext tec = mock(
                 NodeExecutionContext.TableExecutionContext.class);
         when(nec.tableContext("persons")).thenReturn(tec);
-
-        QueryVisitor visitor = new QueryVisitor(nec, new Object[0]);
-
-        SQLParser parser = new SQLParser();
         String sql = "select persons.message, person['name'], person['addresses'][0] from persons";
-
-        StatementNode statement = parser.parseStatement(sql);
-        statement.accept(visitor);
+        stmt = new ParsedStatement(sql, new Object[0], nec);
     }
 
     @Test
@@ -396,6 +377,7 @@
                         .string();
         assertEquals(expected, getSource());
     }
+
     @Test
     public void testWhereClauseToTermsQueryWithNumberField() throws StandardException,
             IOException {
@@ -404,6 +386,7 @@
         assertEquals("{\"query\":{\"term\":{\"position\":4}},\"fields\":[\"a\",\"b\"]}",
                 getSource());
     }
+
     @Test
     public void testWhereClauseWithYodaCondition() throws StandardException, IOException {
         execStatement("select name, kind from locations where 'Bartledan' = name");
@@ -520,6 +503,7 @@
         String actual = getSource();
         assertEquals(expected, actual);
     }
+
     @Test
     public void testWhereClauseWithOrAndNestedAnd() throws StandardException, IOException {
         execStatement("select name, kind from locations where name = 'Bartledan' or (kind = " +
@@ -627,8 +611,8 @@
     @Test
     public void testUpdate() throws Exception {
         execStatement("update locations set a=? where a=2", new Object[]{1});
-        assertEquals("{\"query\":{\"term\":{\"a\":2}},\"facets\":{\"sql\":{\"stmt\":\"update " +
-                "locations set a=? where a=2\",\"args\":[1]}}}", getSource());
+        assertEquals("{\"query\":{\"term\":{\"a\":2}}," +
+                "\"facets\":{\"sql\":{\"sql\":{\"stmt\":\"update locations set a=? where a=2\",\"args\":[1]}}}}", getSource());
     }
 
     @Test
@@ -641,7 +625,7 @@
 
     @Test
     public void testUpdateDocWith2Args() throws Exception {
-        execStatement("update locations set a=?,b=? where a=2", new Object[]{1,2});
+        execStatement("update locations set a=?,b=? where a=2", new Object[]{1, 2});
         Map<String, Object> expected = new HashMap<String, Object>(1);
         expected.put("a", 1);
         expected.put("b", 2);
